# CLI Commands

Gemini CLI supports several built-in commands to help you manage your session, customize the interface, and control its behavior. These commands are prefixed with a forward slash (`/`), an at symbol (`@`), or an exclamation mark (`!`).

## Slash commands (`/`)

Slash commands provide meta-level control over the CLI itself.

- **`/editor`**

  - **Description:** Open a dialog for selecting supported editors.

- **`/help`** (or **`/?`**)

  - **Description:** Display help information about the Gemini CLI, including available commands and their usage.

- **`/mcp`**

  - **Description:** List configured Model Context Protocol (MCP) servers, their connection status, server details, and available tools.
  - **Sub-commands:**
    - **`desc`** or **`descriptions`**:
      - **Description:** Show detailed descriptions for MCP servers and tools.
    - **`nodesc`** or **`nodescriptions`**:
<<<<<<< HEAD
      - **Description:** Hides tool descriptions, showing only the tool names.
      - **Action:** Displays a compact list with only tool names.
    - **`schema`**:
      - **Description:** Shows full schema of tool parameters.
      - **Action:** Displays the full JSON schema for the tool's configured parameters.
=======
      - **Description:** Hide tool descriptions, showing only the tool names.
    - **`schema`**:
      - **Description:** Show the full JSON schema for the tool's configured parameters.
>>>>>>> 346b6853
  - **Keyboard Shortcut:** Press **Ctrl+T** at any time to toggle between showing and hiding tool descriptions.

- **`/clear`**

  - **Description:** Clear the terminal screen, including the visible session history and scrollback within the CLI. The underlying session data (for history recall) might be preserved depending on the exact implementation, but the visual display is cleared.
  - **Keyboard shortcut:** Press **Ctrl+L** at any time to perform a clear action.

- [**`/theme`**](./themes.md)

  - **Description:** Open a dialog that lets you change the visual theme of Gemini CLI.

- **`/memory`**

  - **Description:** Manage the AI's instructional context (hierarchical memory loaded from `GEMINI.md` files).
  - **Sub-commands:**
    - **`show`**:
      - **Description:** Display the full, concatenated content of the current hierarchical memory that has been loaded from all `GEMINI.md` files. This lets you inspect the instructional context being provided to the Gemini model.
    - **`refresh`**:
      - **Description:** Reload the hierarchical instructional memory from all `GEMINI.md` files found in the configured locations (global, project/ancestors, and sub-directories). This command updates the model with the latest `GEMINI.md` content.
    - **Note:** For more details on how `GEMINI.md` files contribute to hierarchical memory, see the [CLI Configuration documentation](./configuration.md#4-geminimd-files-hierarchical-instructional-context).

- **`/quit`** (or **`/exit`**)

  - **Description:** Exit Gemini CLI.

- [**`/tools`**](../tools/index.md)

  - **Description:** Display a list of tools that are currently available within Gemini CLI.
  - **Sub-commands:**
    - **`desc`** or **`descriptions`**:
      - **Description:** Show detailed descriptions of each tool, including each tool's name with its full description as provided to the model.
    - **`nodesc`** or **`nodescriptions`**:
      - **Description:** Hide tool descriptions, showing only the tool names.

- **`/compress`**

  - **Description:** Replace the entire chat context with a summary. This saves on tokens used for future tasks while retaining a high level summary of what has happened.

- **`/bug`**

  - **Description:** File an issue about Gemini CLI. By default, the issue is filed within the GitHub repository for Gemini CLI. The string you enter after `/bug` will become the headline for the bug being filed. The default `/bug` behavior can be modified using the `bugCommand` setting in your `.gemini/settings.json` files.

## At commands (`@`)

At commands are used to include the content of files or directories as part of your prompt to Gemini. These commands include git-aware filtering.

- **`@<path_to_file_or_directory>`**

  - **Description:** Inject the content of the specified file or files into your current prompt. This is useful for asking questions about specific code, text, or collections of files.
  - **Examples:**
    - `@path/to/your/file.txt Explain this text.`
    - `@src/my_project/ Summarize the code in this directory.`
    - `What is this file about? @README.md`
  - **Details:**
    - If a path to a single file is provided, the content of that file is read.
    - If a path to a directory is provided, the command attempts to read the content of files within that directory and any subdirectories.
    - Spaces in paths should be escaped with a backslash (e.g., `@My\ Documents/file.txt`).
    - The command uses the `read_many_files` tool internally. The content is fetched and then inserted into your query before being sent to the Gemini model.
    - **Git-aware filtering:** By default, git-ignored files (like `node_modules/`, `dist/`, `.env`, `.git/`) are excluded. This behavior can be changed via the `fileFiltering` settings.
    - **File types:** The command is intended for text-based files. While it might attempt to read any file, binary files or very large files might be skipped or truncated by the underlying `read_many_files` tool to ensure performance and relevance. The tool indicates if files were skipped.
  - **Output:** The CLI will show a tool call message indicating that `read_many_files` was used, along with a message detailing the status and the path(s) that were processed.

- **`@` (Lone at symbol)**
  - **Description:** If you type a lone `@` symbol without a path, the query is passed as-is to the Gemini model. This might be useful if you are specifically talking _about_ the `@` symbol in your prompt.

### Error handling for `@` commands

- If the path specified after `@` is not found or is invalid, an error message will be displayed, and the query might not be sent to the Gemini model, or it will be sent without the file content.
- If the `read_many_files` tool encounters an error (e.g., permission issues), this will also be reported.

## Shell mode & passthrough commands (`!`)

The `!` prefix lets you interact with your system's shell directly from within Gemini CLI.

- **`!<shell_command>`**

  - **Description:** Execute the given `<shell_command>` in your system's default shell. Any output or errors from the command are displayed in the terminal.
  - **Examples:**
    - `!ls -la` (executes `ls -la` and returns to Gemini CLI)
    - `!git status` (executes `git status` and returns to Gemini CLI)

- **`!` (Toggle shell mode)**

  - **Description:** Typing `!` on its own toggles shell mode.
    - **Entering shell mode:**
      - When active, shell mode uses a different coloring and a "Shell Mode Indicator".
      - While in shell mode, text you type is interpreted directly as a shell command.
    - **Exiting shell mode:**
      - When exited, the UI reverts to its standard appearance and normal Gemini CLI behavior resumes.

- **Caution for all `!` usage:** Commands you execute in shell mode have the same permissions and impact as if you ran them directly in your terminal.<|MERGE_RESOLUTION|>--- conflicted
+++ resolved
@@ -21,17 +21,11 @@
     - **`desc`** or **`descriptions`**:
       - **Description:** Show detailed descriptions for MCP servers and tools.
     - **`nodesc`** or **`nodescriptions`**:
-<<<<<<< HEAD
       - **Description:** Hides tool descriptions, showing only the tool names.
       - **Action:** Displays a compact list with only tool names.
     - **`schema`**:
       - **Description:** Shows full schema of tool parameters.
       - **Action:** Displays the full JSON schema for the tool's configured parameters.
-=======
-      - **Description:** Hide tool descriptions, showing only the tool names.
-    - **`schema`**:
-      - **Description:** Show the full JSON schema for the tool's configured parameters.
->>>>>>> 346b6853
   - **Keyboard Shortcut:** Press **Ctrl+T** at any time to toggle between showing and hiding tool descriptions.
 
 - **`/clear`**
