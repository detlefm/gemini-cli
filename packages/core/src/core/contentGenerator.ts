--- conflicted
+++ resolved
@@ -70,17 +70,6 @@
     return contentGeneratorConfig;
   }
 
-<<<<<<< HEAD
-  // if its enterprise make sure we have a cloud project
-  if (
-    authType === AuthType.LOGIN_WITH_GOOGLE_ENTERPRISE &&
-    !!googleCloudProject
-  ) {
-    return contentGeneratorConfig;
-  }
-
-=======
->>>>>>> a2a46c7c
   if (authType === AuthType.USE_GEMINI && geminiApiKey) {
     contentGeneratorConfig.apiKey = geminiApiKey;
     contentGeneratorConfig.vertexai = false;
